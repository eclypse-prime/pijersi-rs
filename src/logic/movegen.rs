//! Implements the move generator: returns the list of all available moves for a player at a given time.

use std::array::IntoIter;
use std::ops::{Index, IndexMut};

use rayon::iter::{IntoParallelIterator, ParallelIterator};

use crate::piece::Piece;

use super::actions::Action;
use super::index::{CellIndex, INDEX_NULL};
use super::rules::{can_move1, can_move2, can_stack, can_unstack};
use super::{Cells, N_CELLS};

/// Size of the array that stores player actions
pub const MAX_PLAYER_ACTIONS: usize = 512;

// TODO: make better debug that doesn't show the empty values
#[derive(Debug)]
pub struct PlayerActions {
    pub data: [u64; MAX_PLAYER_ACTIONS],
    pub current_index: usize,
}

impl PlayerActions {
    pub fn new() -> Self {
        PlayerActions {
            data: [0u64; MAX_PLAYER_ACTIONS],
            current_index: 0,
        }
    }

    #[inline]
    pub fn push(&mut self, value: u64) {
        self.data[self.current_index] = value;
        self.current_index += 1;
    }

    #[inline]
    pub fn len(&self) -> usize {
        self.current_index
    }
}

impl IntoIterator for PlayerActions {
    type Item = u64;
    type IntoIter = IntoIter<u64, 512>;
    #[inline]
    fn into_iter(self) -> Self::IntoIter {
        self.data.into_iter()
    }
}

impl PartialEq for PlayerActions {
    fn eq(&self, other: &Self) -> bool {
        self.current_index == other.current_index && self.data == other.data
    }
}

impl Index<usize> for PlayerActions {
    type Output = u64;
    #[inline]
    fn index(&self, index: usize) -> &Self::Output {
        &self.data[index]
    }
}

impl IndexMut<usize> for PlayerActions {
    #[inline]
    fn index_mut(&mut self, index: usize) -> &mut Self::Output {
        &mut self.data[index]
    }
}

/// Returns the possible moves for a player.
/// The result is a size `MAX_PLAYER_ACTIONS` array of u64 and the number of actions.
#[inline(always)]
<<<<<<< HEAD
pub fn available_player_actions(cells: &[u8; 45], current_player: u8) -> PlayerActions {
    let mut player_actions = PlayerActions::new();
=======
pub fn available_player_actions(
    cells: &Cells,
    current_player: u8,
) -> ([u64; MAX_PLAYER_ACTIONS], usize) {
    let mut player_actions: [u64; MAX_PLAYER_ACTIONS] = [0u64; MAX_PLAYER_ACTIONS];
    let mut index_actions: usize = 0;
>>>>>>> bb7cf484

    // Calculate possible player_actions
    for index in 0..N_CELLS {
        if !cells[index].is_empty() {
            // Choose pieces of the current player's colour
            if (cells[index].colour()) == (current_player << 1) {
                available_piece_actions(cells, index, &mut player_actions);
            }
        }
    }
    player_actions
}

/// Calculates the possible moves for a player.
/// The result is stored in a size `MAX_PLAYER_ACTIONS`. The function returns the last used index.
/// This array is passed in parameter and modified by this function.
#[inline]
pub fn available_piece_actions(
    cells: &Cells,
    index_start: usize,
    player_actions: &mut PlayerActions,
) {
    let piece_start: u8 = cells[index_start];

    // If the piece is not a stack
    if piece_start.is_stack() {
        // 2 range first action
        for &index_mid in index_start.neighbours2() {
            let half_action: u64 = u64::from_indices_half(index_start, index_mid);
            if can_move2(cells, piece_start, index_start, index_mid) {
                // 2-range move, stack or unstack
                for &index_end in index_mid.neighbours1() {
                    // 2-range move, unstack or 2-range move, stack
                    if can_unstack(cells, piece_start, index_end)
                        || can_stack(cells, piece_start, index_end)
                    {
                        player_actions.push(half_action.add_last_index(index_end));
                    }
                }
                // 2-range move
                player_actions.push(u64::from_indices(index_start, INDEX_NULL, index_mid));
            }
        }
        // 1-range first action
        for &index_mid in index_start.neighbours1() {
            let half_action: u64 = u64::from_indices_half(index_start, index_mid);
            // 1-range move, [stack or unstack] optional
            if can_move1(cells, piece_start, index_mid) {
                // 1-range move, stack or unstack
                for &index_end in index_mid.neighbours1() {
                    // 1-range move, unstack or 1-range move, stack
                    if can_unstack(cells, piece_start, index_end)
                        || can_stack(cells, piece_start, index_end)
                    {
                        player_actions.push(half_action.add_last_index(index_end));
                    }
                }
                // 1-range move, unstack on starting position
                player_actions.push(u64::from_indices(index_start, index_mid, index_start));

                // 1-range move
                player_actions.push(u64::from_indices(index_start, INDEX_NULL, index_mid));
            }
            // stack, [1/2-range move] optional
            else if can_stack(cells, piece_start, index_mid) {
                // stack, 2-range move
                for &index_end in index_mid.neighbours2() {
                    if can_move2(cells, piece_start, index_mid, index_end) {
                        player_actions.push(half_action.add_last_index(index_end));
                    }
                }

                // stack, 1-range move
                for &index_end in index_mid.neighbours1() {
                    if can_move1(cells, piece_start, index_end) {
                        player_actions.push(half_action.add_last_index(index_end));
                    }
                }

                // stack only
                player_actions.push(u64::from_indices(index_start, index_start, index_mid));
            }

            // unstack
            if can_unstack(cells, piece_start, index_mid) {
                // unstack only
                player_actions.push(u64::from_indices(index_start, index_start, index_mid));
            }
        }
    } else {
        // 1-range first action
        for &index_mid in index_start.neighbours1() {
            let half_action: u64 = u64::from_indices_half(index_start, index_mid);
            // stack, [1/2-range move] optional
            if can_stack(cells, piece_start, index_mid) {
                // stack, 2-range move
                for &index_end in index_mid.neighbours2() {
                    if can_move2(cells, piece_start, index_mid, index_end)
                        || (index_start == ((index_mid + index_end) / 2)
                            && can_move1(cells, piece_start, index_end))
                    {
                        player_actions.push(half_action.add_last_index(index_end));
                    }
                }

                // stack, 0/1-range move
                for &index_end in index_mid.neighbours1() {
                    if can_move1(cells, piece_start, index_end) || index_start == index_end {
                        player_actions.push(half_action.add_last_index(index_end));
                    }
                }

                // stack only
                player_actions.push(u64::from_indices(index_start, index_start, index_mid));
            }
            // 1-range move
            else if can_move1(cells, piece_start, index_mid) {
                player_actions.push(u64::from_indices(index_start, INDEX_NULL, index_mid));
            }
        }
    }
}<|MERGE_RESOLUTION|>--- conflicted
+++ resolved
@@ -75,17 +75,8 @@
 /// Returns the possible moves for a player.
 /// The result is a size `MAX_PLAYER_ACTIONS` array of u64 and the number of actions.
 #[inline(always)]
-<<<<<<< HEAD
-pub fn available_player_actions(cells: &[u8; 45], current_player: u8) -> PlayerActions {
+pub fn available_player_actions(cells: &Cells, current_player: u8) -> PlayerActions {
     let mut player_actions = PlayerActions::new();
-=======
-pub fn available_player_actions(
-    cells: &Cells,
-    current_player: u8,
-) -> ([u64; MAX_PLAYER_ACTIONS], usize) {
-    let mut player_actions: [u64; MAX_PLAYER_ACTIONS] = [0u64; MAX_PLAYER_ACTIONS];
-    let mut index_actions: usize = 0;
->>>>>>> bb7cf484
 
     // Calculate possible player_actions
     for index in 0..N_CELLS {
