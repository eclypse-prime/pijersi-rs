//! Implements the actions a player can choose (move, stack, unstack...).
//!
//! An action is stored as a u64 value. Its contents are divided into the following sections:
//!
//! | Data  | Empty | Depth (optional) | Third index | Second index | First index |
//! |-------|-------|------------------|-------------|--------------|-------------|
//! | Width | 32    | 8                | 8           | 8            | 8           |

use crate::piece::Piece;

<<<<<<< HEAD
use super::index::{CellIndex, INDEX_MASK, INDEX_WIDTH};
=======
use super::{
    index::{Index, INDEX_MASK, INDEX_WIDTH},
    Cells,
};
>>>>>>> bb7cf484

/// Mask to get the action without additional data
pub const ACTION_MASK: u64 = 0x00FF_FFFF_u64;

/// Applies a move between chosen coordinates.
fn do_move(cells: &mut Cells, index_start: usize, index_end: usize) {
    if index_start != index_end {
        // Move the piece to the target cell
        cells[index_end] = cells[index_start];

        // Set the starting cell as empty
        cells[index_start].set_empty();
    }
}

/// Applies a stack between chosen coordinates.
fn do_stack(cells: &mut Cells, index_start: usize, index_end: usize) {
    let piece_start: u8 = cells[index_start];
    let piece_end: u8 = cells[index_end];

    // If the moving piece is already on top of a stack, leave the bottom piece in the starting cell
    cells[index_start] = piece_start.bottom();

    // Move the top piece to the target cell and set its new bottom piece
    cells[index_end] = piece_start.stack_on(piece_end);
}

/// Applies an unstack between chosen coordinates.
fn do_unstack(cells: &mut Cells, index_start: usize, index_end: usize) {
    let piece_start: u8 = cells[index_start];

    // Leave the bottom piece in the starting cell
    cells[index_start] = piece_start.bottom();

    // Remove the bottom piece from the moving piece
    // Move the top piece to the target cell
    // Will overwrite the eaten piece if there is one
    cells[index_end] = piece_start.top();
}

/// Plays the selected action.
pub fn play_action(cells: &mut Cells, action: u64) {
    let (index_start, index_mid, index_end) = action.to_indices();

    if index_start.is_null() {
        return;
    }

    let piece_start: u8 = cells[index_start];

    if !piece_start.is_empty() {
        // If there is no intermediate move
        if index_mid.is_null() {
            // Simple move
            do_move(cells, index_start, index_end);
        } else {
            let piece_mid: u8 = cells[index_mid];
            let piece_end: u8 = cells[index_end];
            // The piece at the mid coordinates is an ally : stack and move
            if !piece_mid.is_empty()
                && piece_mid.colour() == piece_start.colour()
                && (index_start != index_mid)
            {
                do_stack(cells, index_start, index_mid);
                do_move(cells, index_mid, index_end);
            }
            // The piece at the end coordinates is an ally : move and stack
            else if !piece_end.is_empty() && piece_end.colour() == piece_start.colour() {
                do_move(cells, index_start, index_mid);
                do_stack(cells, index_mid, index_end);
            }
            // The end coordinates contain an enemy or no piece : move and unstack
            else {
                do_move(cells, index_start, index_mid);
                do_unstack(cells, index_mid, index_end);
            }
        }
    }
}

/// Action trait for u64
pub trait Action: Copy {
    /// Converts an action to its indices
    fn to_indices(self) -> (usize, usize, usize);
    /// Converts a set of three indices to an action
    fn from_indices(index_start: usize, index_mid: usize, index_end: usize) -> Self;
    /// Converts a set of two starting indices (without the end index) to an action
    fn from_indices_half(index_start: usize, index_mid: usize) -> Self;
    /// Returns the search depth stored in the action data
    fn search_depth(self) -> u64;
    /// Adds the last index of an action to itself
    fn add_last_index(self, index_end: usize) -> Self;
}

impl Action for u64 {
    // TODO: can we make this even more generic by implementing From and Into for Action and Indices?
    #[inline(always)]
    fn to_indices(self) -> (usize, usize, usize) {
        let index_start: usize = (self & INDEX_MASK) as usize;
        let index_mid: usize = ((self >> INDEX_WIDTH) & INDEX_MASK) as usize;
        let index_end: usize = ((self >> (2 * INDEX_WIDTH)) & INDEX_MASK) as usize;
        (index_start, index_mid, index_end)
    }

    #[inline(always)]
    /// Concatenate three indices into a u64 action.
    /// The first index is stored in the 8 least significant bits.
    fn from_indices(index_start: usize, index_mid: usize, index_end: usize) -> Self {
        (index_start | (index_mid << INDEX_WIDTH) | (index_end << (2 * INDEX_WIDTH))) as Self
    }

    #[inline(always)]
    fn from_indices_half(index_start: usize, index_mid: usize) -> Self {
        (index_start | (index_mid << INDEX_WIDTH)) as Self
    }

    #[inline(always)]
    fn search_depth(self) -> u64 {
        (self >> (3 * INDEX_WIDTH)) & 0xFF
    }

    /// Concatenate a half action and the last index into a u64 action.
    /// The first index is stored in the 8 least significant bits.
    #[inline(always)]
    fn add_last_index(self, index_end: usize) -> Self {
        self | (index_end << (2 * INDEX_WIDTH)) as Self
    }
}<|MERGE_RESOLUTION|>--- conflicted
+++ resolved
@@ -8,14 +8,10 @@
 
 use crate::piece::Piece;
 
-<<<<<<< HEAD
-use super::index::{CellIndex, INDEX_MASK, INDEX_WIDTH};
-=======
 use super::{
-    index::{Index, INDEX_MASK, INDEX_WIDTH},
+    index::{CellIndex, INDEX_MASK, INDEX_WIDTH},
     Cells,
 };
->>>>>>> bb7cf484
 
 /// Mask to get the action without additional data
 pub const ACTION_MASK: u64 = 0x00FF_FFFF_u64;
